--- conflicted
+++ resolved
@@ -37,11 +37,7 @@
     :param file_name: File name of the test recipe to load
     :returns: RecipeParser instance, based on the file
     """
-<<<<<<< HEAD
-    recipe: Final[str] = load_file(TEST_FILES_PATH / file_name)
-=======
-    recipe = load_file(file_name)
->>>>>>> f50159c2
+    recipe: Final[str] = load_file(file_name)
     return recipe_parser(recipe)
 
 
