"""
:Description: CLI for bumping build number in recipe files.
"""

from __future__ import annotations

import sys
from pathlib import Path
from typing import cast

import click

from conda_recipe_manager.commands.utils.print import print_err
from conda_recipe_manager.commands.utils.types import ExitCode
from conda_recipe_manager.fetcher.artifact_fetcher import from_recipe as af_from_recipe
from conda_recipe_manager.fetcher.http_artifact_fetcher import HttpArtifactFetcher
from conda_recipe_manager.parser.recipe_parser import RecipeParser
from conda_recipe_manager.types import JsonPatchType

<<<<<<< HEAD

def _update_sha256(recipe_parser: RecipeParser) -> None:
    """
    Attempts to update the SHA-256 hash(s) in the `/source` section of a recipe file, if applicable. Note that this is
    only required for build artifacts that are hosted as compressed software archives. If this field must be updated,
    a lengthy network request may be required to calculate the new hash.

    :param recipe_parser: Recipe file to update.
    """
    fetcher_lst = af_from_recipe(recipe_parser, True)
    if not fetcher_lst:
        return

    # TODO handle case where SHA is stored in one or more variables (see cctools-ld64.yaml)

    # TODO Future: Figure out
    # NOTE: Each source _might_ have a different SHA-256 hash. This is the case for the `cctools-ld64` feedstock. That
    # project has a different implementation per architecture. However, in other circumstances, mirrored sources with
    # different hashes might imply there is a security threat.
    for src_path, fetcher in fetcher_lst.items():
        if not isinstance(fetcher, HttpArtifactFetcher):
            continue

        # TODO retry mechanism
        # TODO attempt fetch in the background, especially if multiple fetch() calls are required.
        fetcher.fetch()
        sha = fetcher.get_archive_sha256()
        # TODO make this an `add` op if the path is missing
        recipe_parser.patch({"op": "replace", "path": src_path, "value": sha})


=======
>>>>>>> 4936ed0f
# TODO Improve. In order for `click` to play nice with `pyfakefs`, we set `path_type=str` and delay converting to a
# `Path` instance. This is caused by how `click` uses decorators. See these links for more detail:
# - https://pytest-pyfakefs.readthedocs.io/en/latest/troubleshooting.html#pathlib-path-objects-created-outside-of-tests
# - https://github.com/pytest-dev/pyfakefs/discussions/605


def _get_required_patch_blob(recipe_parser: RecipeParser, increment_build_num: bool) -> JsonPatchType:
    """
    Returns the required JSON Patch Blob

    :param recipe_parser: Recipe file to update.
    :param increment_build_num: Increments the `/build/number` field by 1 if set to `True`. Otherwise resets to 0.
    :returns: A JSON Patch blob to add or modify the build number
    """

    # Try to get "build" key from the recipe, exit if not found
    try:
        recipe_parser.get_value("/build")
    except KeyError:
        print_err("`/build` key could not be found in the recipe.")
        sys.exit(ExitCode.ILLEGAL_OPERATION)

    # If build key is found, try to get build/number key in case of `build_num` set to false, `build/number` key will be
    # added and set to zero when `build_num` is set to true, throw error and sys.exit()

    # TODO use contains_value() instead of try catch
    try:
        build_number = recipe_parser.get_value("/build/number")
        if increment_build_num:
            if not isinstance(build_number, int):
                print_err("Build number is not an integer.")
                sys.exit(ExitCode.ILLEGAL_OPERATION)

            return cast(JsonPatchType, {"op": "replace", "path": "/build/number", "value": build_number + 1})
    except KeyError:
        if increment_build_num:
            print_err("`/build/number` key could not be found in the recipe.")
            sys.exit(ExitCode.ILLEGAL_OPERATION)

    return cast(JsonPatchType, {"op": "add", "path": "/build/number", "value": 0})


@click.command(short_help="Bumps a recipe file to a new version.")
@click.argument("recipe_file_path", type=click.Path(exists=True, path_type=str))
@click.option(
    "--build-num",
    is_flag=True,
    help="Bump the build number by 1.",
)
def bump_recipe(recipe_file_path: str, build_num: bool) -> None:
    """
    Bumps a recipe to a new version.

    RECIPE_FILE_PATH: Path to the target recipe file
    """
    try:
        contents_recipe = Path(recipe_file_path).read_text(encoding="utf-8")
    except IOError:
        print_err(f"Couldn't read the given recipe file: {recipe_file_path}")
        sys.exit(ExitCode.IO_ERROR)

    try:
        recipe_parser = RecipeParser(contents_recipe)
    except Exception:  # pylint: disable=broad-except
        print_err("An error occurred while parsing the recipe file contents.")
        sys.exit(ExitCode.PARSE_EXCEPTION)

    required_patch_blob = _get_required_patch_blob(recipe_parser, build_num)

    if not recipe_parser.patch(required_patch_blob):
        print_err(f"Couldn't perform the patch: {required_patch_blob}.")
        sys.exit(ExitCode.PARSE_EXCEPTION)

    Path(recipe_file_path).write_text(recipe_parser.render(), encoding="utf-8")
    sys.exit(ExitCode.SUCCESS)<|MERGE_RESOLUTION|>--- conflicted
+++ resolved
@@ -6,7 +6,7 @@
 
 import sys
 from pathlib import Path
-from typing import cast
+from typing import Final, cast
 
 import click
 
@@ -17,47 +17,8 @@
 from conda_recipe_manager.parser.recipe_parser import RecipeParser
 from conda_recipe_manager.types import JsonPatchType
 
-<<<<<<< HEAD
 
-def _update_sha256(recipe_parser: RecipeParser) -> None:
-    """
-    Attempts to update the SHA-256 hash(s) in the `/source` section of a recipe file, if applicable. Note that this is
-    only required for build artifacts that are hosted as compressed software archives. If this field must be updated,
-    a lengthy network request may be required to calculate the new hash.
-
-    :param recipe_parser: Recipe file to update.
-    """
-    fetcher_lst = af_from_recipe(recipe_parser, True)
-    if not fetcher_lst:
-        return
-
-    # TODO handle case where SHA is stored in one or more variables (see cctools-ld64.yaml)
-
-    # TODO Future: Figure out
-    # NOTE: Each source _might_ have a different SHA-256 hash. This is the case for the `cctools-ld64` feedstock. That
-    # project has a different implementation per architecture. However, in other circumstances, mirrored sources with
-    # different hashes might imply there is a security threat.
-    for src_path, fetcher in fetcher_lst.items():
-        if not isinstance(fetcher, HttpArtifactFetcher):
-            continue
-
-        # TODO retry mechanism
-        # TODO attempt fetch in the background, especially if multiple fetch() calls are required.
-        fetcher.fetch()
-        sha = fetcher.get_archive_sha256()
-        # TODO make this an `add` op if the path is missing
-        recipe_parser.patch({"op": "replace", "path": src_path, "value": sha})
-
-
-=======
->>>>>>> 4936ed0f
-# TODO Improve. In order for `click` to play nice with `pyfakefs`, we set `path_type=str` and delay converting to a
-# `Path` instance. This is caused by how `click` uses decorators. See these links for more detail:
-# - https://pytest-pyfakefs.readthedocs.io/en/latest/troubleshooting.html#pathlib-path-objects-created-outside-of-tests
-# - https://github.com/pytest-dev/pyfakefs/discussions/605
-
-
-def _get_required_patch_blob(recipe_parser: RecipeParser, increment_build_num: bool) -> JsonPatchType:
+def _get_required_patch_blob_build_num(recipe_parser: RecipeParser, increment_build_num: bool) -> JsonPatchType:
     """
     Returns the required JSON Patch Blob
 
@@ -93,6 +54,40 @@
     return cast(JsonPatchType, {"op": "add", "path": "/build/number", "value": 0})
 
 
+def _update_sha256(recipe_parser: RecipeParser) -> None:
+    """
+    Attempts to update the SHA-256 hash(s) in the `/source` section of a recipe file, if applicable. Note that this is
+    only required for build artifacts that are hosted as compressed software archives. If this field must be updated,
+    a lengthy network request may be required to calculate the new hash.
+
+    :param recipe_parser: Recipe file to update.
+    """
+    fetcher_lst = af_from_recipe(recipe_parser, True)
+    if not fetcher_lst:
+        return
+
+    # TODO handle case where SHA is stored in one or more variables (see cctools-ld64.yaml)
+
+    # TODO Future: Figure out
+    # NOTE: Each source _might_ have a different SHA-256 hash. This is the case for the `cctools-ld64` feedstock. That
+    # project has a different implementation per architecture. However, in other circumstances, mirrored sources with
+    # different hashes might imply there is a security threat.
+    for src_path, fetcher in fetcher_lst.items():
+        if not isinstance(fetcher, HttpArtifactFetcher):
+            continue
+
+        # TODO retry mechanism
+        # TODO attempt fetch in the background, especially if multiple fetch() calls are required.
+        fetcher.fetch()
+        sha = fetcher.get_archive_sha256()
+        # TODO make this an `add` op if the path is missing
+        recipe_parser.patch({"op": "replace", "path": src_path, "value": sha})
+
+
+# TODO Improve. In order for `click` to play nice with `pyfakefs`, we set `path_type=str` and delay converting to a
+# `Path` instance. This is caused by how `click` uses decorators. See these links for more detail:
+# - https://pytest-pyfakefs.readthedocs.io/en/latest/troubleshooting.html#pathlib-path-objects-created-outside-of-tests
+# - https://github.com/pytest-dev/pyfakefs/discussions/605
 @click.command(short_help="Bumps a recipe file to a new version.")
 @click.argument("recipe_file_path", type=click.Path(exists=True, path_type=str))
 @click.option(
@@ -118,7 +113,7 @@
         print_err("An error occurred while parsing the recipe file contents.")
         sys.exit(ExitCode.PARSE_EXCEPTION)
 
-    required_patch_blob = _get_required_patch_blob(recipe_parser, build_num)
+    required_patch_blob: Final[JsonPatchType] = _get_required_patch_blob_build_num(recipe_parser, build_num)
 
     if not recipe_parser.patch(required_patch_blob):
         print_err(f"Couldn't perform the patch: {required_patch_blob}.")
