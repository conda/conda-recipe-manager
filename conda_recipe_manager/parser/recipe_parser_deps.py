"""
:Description: Provides a subclass of RecipeReader that adds advanced dependency management tools.
"""

from __future__ import annotations

from typing import Final, Optional, cast

from conda_recipe_manager.parser._types import ROOT_NODE_VALUE
<<<<<<< HEAD
from conda_recipe_manager.parser.dependency import (
    Dependency,
    DependencyMap,
    dependency_data_from_string,
    str_to_dependency_section,
)
from conda_recipe_manager.parser.recipe_parser import RecipeParser
=======
from conda_recipe_manager.parser.dependency import Dependency, DependencyMap, str_to_dependency_section
from conda_recipe_manager.parser.recipe_reader import RecipeReader
>>>>>>> 30999ec2
from conda_recipe_manager.parser.selector_parser import SelectorParser
from conda_recipe_manager.parser.types import SchemaVersion


class RecipeParserDeps(RecipeReader):
    """
    Extension of the base RecipeReader class to enables advanced dependency management abilities. The base RecipeReader
    class is so large, that this has been broken-out for maintenance purposes.
    """

    @staticmethod
    def _add_top_level_dependencies(root_package: str, dep_map: DependencyMap) -> None:
        """
        Helper function that applies "root"/top-level dependencies to packages in multi-output recipes.
        """
        if len(dep_map) <= 1 or root_package not in dep_map:
            return
        root_dependencies: Final[list[Dependency]] = dep_map[root_package]
        for package in dep_map:
            if package == root_package:
                continue
            # Change the "required_by" package name to the current package, not the root package name.
            dep_map[package].extend(
                [Dependency(package, d.path, d.type, d.data, d.selector) for d in root_dependencies]
            )

    def _fetch_optional_selector(self, path: str) -> Optional[SelectorParser]:
        """
        Given a recipe path, optionally return a SelectorParser object.

        :param path: Path to the target value
        :returns: A parsed selector, if one is available. Otherwise, None.
        """
        try:
            return SelectorParser(self.get_selector_at_path(path), self._schema_version)
        except KeyError:
            return None

    def get_package_names_to_path(self) -> dict[str, str]:
        """
        Get a map containing all the packages (artifacts) named in a recipe to their paths in the recipe structure.

        :raises KeyError: If a package in the recipe does not have a name
        :raises ValueError: If a recipe contains a package with duplicate names
        :returns: Mapping of package name to path where that package is found
        """
        # TODO Figure out: Skip top-level packages for multi-output recipe files?
        package_tbl: dict[str, str] = {}
        root_name_path: Final[str] = (
            "/recipe/name" if self.is_multi_output() and self._schema_version == SchemaVersion.V1 else "/package/name"
        )
        name_path: Final[str] = (
            "/package/name" if self.is_multi_output() and self._schema_version == SchemaVersion.V1 else "/name"
        )
        for path in self.get_package_paths():
            try:
                if path == ROOT_NODE_VALUE:
                    name = cast(str, self.get_value(root_name_path, sub_vars=True))
                else:
                    name = cast(str, self.get_value(RecipeReader.append_to_path(path, name_path), sub_vars=True))
            except KeyError as e:
                raise KeyError(f"Could not find a package name associated with path: {path}") from e

            if name in package_tbl:
                raise ValueError(f"Duplicate package name found: {name}")

            package_tbl[name] = path
        return package_tbl

    def get_all_dependencies(self) -> DependencyMap:
        """
        Get a parsed representation of all the dependencies found in the recipe.

        :raises KeyError: If a package in the recipe does not have a name
        :raises ValueError: If a recipe contains a package with duplicate names
        :returns: A structured representation of the dependencies.
        """
        # TODO Figure out: Skip top-level packages for multi-output recipe files?
        package_path_tbl: Final[dict[str, str]] = self.get_package_names_to_path()
        root_package = ""
        dep_map: DependencyMap = {}

        for package, path in package_path_tbl.items():
            if path == ROOT_NODE_VALUE:
                root_package = package

            requirements = cast(
<<<<<<< HEAD
                dict[str, list[str | None]],
                self.get_value(RecipeParser.append_to_path(path, "/requirements"), default={}, sub_vars=True),
=======
                dict[str, list[str]],
                self.get_value(RecipeReader.append_to_path(path, "/requirements"), default=[], sub_vars=True),
>>>>>>> 30999ec2
            )
            dep_map[package] = []
            for section_str, deps in requirements.items():
                section = str_to_dependency_section(section_str)
                # Unrecognized sections will be skipped as "junk" data
                if section is None:
                    continue

                for i, dep in enumerate(deps):
                    # Sanitize and ignore empty data. In theory, recipes shouldn't contain `Null`s or empty strings in
                    # their dependency lists, but we will guard against it out of an abundance of caution.
                    if dep is None:
                        continue
                    dep = dep.strip()
                    if not dep:
                        continue

                    # NOTE: `get_dependency_paths()` uses the same approach for calculating dependency paths.
                    dep_path = RecipeReader.append_to_path(path, f"/requirements/{section_str}/{i}")
                    dep_map[package].append(
                        Dependency(
                            required_by=package,
                            path=dep_path,
                            type=section,
                            data=dependency_data_from_string(dep),
                            selector=self._fetch_optional_selector(dep_path),
                        )
                    )

        # Apply top-level dependencies to multi-output recipe packages
        RecipeParserDeps._add_top_level_dependencies(root_package, dep_map)

        return dep_map<|MERGE_RESOLUTION|>--- conflicted
+++ resolved
@@ -7,18 +7,13 @@
 from typing import Final, Optional, cast
 
 from conda_recipe_manager.parser._types import ROOT_NODE_VALUE
-<<<<<<< HEAD
 from conda_recipe_manager.parser.dependency import (
     Dependency,
     DependencyMap,
     dependency_data_from_string,
     str_to_dependency_section,
 )
-from conda_recipe_manager.parser.recipe_parser import RecipeParser
-=======
-from conda_recipe_manager.parser.dependency import Dependency, DependencyMap, str_to_dependency_section
 from conda_recipe_manager.parser.recipe_reader import RecipeReader
->>>>>>> 30999ec2
 from conda_recipe_manager.parser.selector_parser import SelectorParser
 from conda_recipe_manager.parser.types import SchemaVersion
 
@@ -106,13 +101,8 @@
                 root_package = package
 
             requirements = cast(
-<<<<<<< HEAD
                 dict[str, list[str | None]],
-                self.get_value(RecipeParser.append_to_path(path, "/requirements"), default={}, sub_vars=True),
-=======
-                dict[str, list[str]],
-                self.get_value(RecipeReader.append_to_path(path, "/requirements"), default=[], sub_vars=True),
->>>>>>> 30999ec2
+                self.get_value(RecipeReader.append_to_path(path, "/requirements"), default={}, sub_vars=True),
             )
             dep_map[package] = []
             for section_str, deps in requirements.items():
